/*---------------------------------------------------------------------------------------------
 *  Copyright (c) Microsoft Corporation. All rights reserved.
 *  Licensed under the MIT License. See License.txt in the project root for license information.
 *--------------------------------------------------------------------------------------------*/

import * as nls from 'vs/nls';
import { Action, IAction, Separator, SubmenuAction } from 'vs/base/common/actions';
import { IConfigurationService } from 'vs/platform/configuration/common/configuration';
import { IContextMenuService, IContextViewService } from 'vs/platform/contextview/browser/contextView';
import { IInstantiationService } from 'vs/platform/instantiation/common/instantiation';
import { ITelemetryService } from 'vs/platform/telemetry/common/telemetry';
import { IThemeService, IColorTheme, registerThemingParticipant, ICssStyleCollector } from 'vs/platform/theme/common/themeService';
<<<<<<< HEAD
import { TerminalFindWidget } from 'vs/workbench/contrib/terminal/browser/terminalFindWidget';
import { configureTerminalSettingsTitle, selectDefaultShellTitle, switchTerminalActionViewItemSeparator } from 'vs/workbench/contrib/terminal/browser/terminalActions';
import { StandardMouseEvent } from 'vs/base/browser/mouseEvent';
=======
import { switchTerminalActionViewItemSeparator, switchTerminalShowTabsTitle } from 'vs/workbench/contrib/terminal/browser/terminalActions';
>>>>>>> 1469a984
import { TERMINAL_BACKGROUND_COLOR, TERMINAL_BORDER_COLOR } from 'vs/workbench/contrib/terminal/common/terminalColorRegistry';
import { INotificationService, IPromptChoice, Severity } from 'vs/platform/notification/common/notification';
import { ITerminalInstance, ITerminalService, TerminalConnectionState } from 'vs/workbench/contrib/terminal/browser/terminal';
import { ViewPane, IViewPaneOptions } from 'vs/workbench/browser/parts/views/viewPane';
import { IKeybindingService } from 'vs/platform/keybinding/common/keybinding';
import { IContextKeyService } from 'vs/platform/contextkey/common/contextkey';
import { IViewDescriptorService } from 'vs/workbench/common/views';
import { IOpenerService } from 'vs/platform/opener/common/opener';
import { PANEL_BACKGROUND, SIDE_BAR_BACKGROUND } from 'vs/workbench/common/theme';
import { IMenu, IMenuService, MenuId, MenuItemAction } from 'vs/platform/actions/common/actions';
import { ITerminalProfile, TerminalCommandId, TerminalSettingId } from 'vs/workbench/contrib/terminal/common/terminal';
import { ActionViewItem, SelectActionViewItem } from 'vs/base/browser/ui/actionbar/actionViewItems';
import { ITerminalContributionService } from 'vs/workbench/contrib/terminal/common/terminalExtensionPoints';
import { attachSelectBoxStyler, attachStylerCallback } from 'vs/platform/theme/common/styler';
import { selectBorder } from 'vs/platform/theme/common/colorRegistry';
import { ISelectOptionItem } from 'vs/base/browser/ui/selectBox/selectBox';
import { IActionViewItem } from 'vs/base/browser/ui/actionbar/actionbar';
import { TerminalTabbedView } from 'vs/workbench/contrib/terminal/browser/terminalTabbedView';
import { Codicon } from 'vs/base/common/codicons';
import { ICommandService } from 'vs/platform/commands/common/commands';
import { DropdownWithPrimaryActionViewItem } from 'vs/base/browser/ui/dropdown/dropdownWithPrimaryActionViewItem';
import { reset } from 'vs/base/browser/dom';
import { renderLabelWithIcons } from 'vs/base/browser/ui/iconLabel/iconLabels';
import { getColorForSeverity } from 'vs/workbench/contrib/terminal/browser/terminalStatusList';
import { createAndFillInContextMenuActions } from 'vs/platform/actions/browser/menuEntryActionViewItem';
import { TerminalTabContextMenuGroup } from 'vs/workbench/contrib/terminal/browser/terminalMenus';

export class TerminalViewPane extends ViewPane {
	private _actions: IAction[] | undefined;
	private _fontStyleElement: HTMLElement | undefined;
	private _parentDomElement: HTMLElement | undefined;
	private _tabsViewWrapper: HTMLElement | undefined;
	private _terminalTabbedView?: TerminalTabbedView;
	get terminalTabbedView(): TerminalTabbedView | undefined { return this._terminalTabbedView; }
	private _terminalsInitialized = false;
	private _bodyDimensions: { width: number, height: number } = { width: 0, height: 0 };
	private _isWelcomeShowing: boolean = false;
	private _tabButtons: DropdownWithPrimaryActionViewItem | undefined;
	private readonly _dropdownMenu: IMenu;
	private readonly _singleTabMenu: IMenu;

	constructor(
		options: IViewPaneOptions,
		@IKeybindingService keybindingService: IKeybindingService,
		@IContextKeyService private readonly _contextKeyService: IContextKeyService,
		@IViewDescriptorService viewDescriptorService: IViewDescriptorService,
		@IConfigurationService configurationService: IConfigurationService,
		@IContextMenuService private readonly _contextMenuService: IContextMenuService,
		@IInstantiationService private readonly _instantiationService: IInstantiationService,
		@ITerminalService private readonly _terminalService: ITerminalService,
		@IThemeService themeService: IThemeService,
		@ITelemetryService telemetryService: ITelemetryService,
		@INotificationService private readonly _notificationService: INotificationService,
		@IOpenerService openerService: IOpenerService,
		@IMenuService private readonly _menuService: IMenuService,
		@ICommandService private readonly _commandService: ICommandService,
		@ITerminalContributionService private readonly _terminalContributionService: ITerminalContributionService
	) {
		super(options, keybindingService, _contextMenuService, configurationService, _contextKeyService, viewDescriptorService, _instantiationService, openerService, themeService, telemetryService);
		this._terminalService.onDidRegisterProcessSupport(() => {
			if (this._actions) {
				for (const action of this._actions) {
					action.enabled = true;
				}
			}
			this._onDidChangeViewWelcomeState.fire();
		});
		this._terminalService.onInstanceCreated(() => {
			if (!this._isWelcomeShowing) {
				return;
			}
			this._isWelcomeShowing = true;
			this._onDidChangeViewWelcomeState.fire();
			if (!this._terminalTabbedView && this._parentDomElement) {
				this._createTabsView();
				this.layoutBody(this._parentDomElement.offsetHeight, this._parentDomElement.offsetWidth);
			}
		});

		this._dropdownMenu = this._register(this._menuService.createMenu(MenuId.TerminalNewDropdownContext, this._contextKeyService));
		this._singleTabMenu = this._register(this._menuService.createMenu(MenuId.TerminalInlineTabContext, this._contextKeyService));
		this._register(this._terminalService.onDidChangeAvailableProfiles(profiles => this._updateTabActionBar(profiles)));
	}

	override renderBody(container: HTMLElement): void {
		super.renderBody(container);

		this._parentDomElement = container;
		this._parentDomElement.classList.add('integrated-terminal');
		this._fontStyleElement = document.createElement('style');

		if (!this.shouldShowWelcome()) {
			this._createTabsView();
		}

		this._parentDomElement.appendChild(this._fontStyleElement);

		this._register(this.configurationService.onDidChangeConfiguration(e => {
			if (e.affectsConfiguration(TerminalSettingId.FontFamily) || e.affectsConfiguration('editor.fontFamily')) {
				const configHelper = this._terminalService.configHelper;
				if (!configHelper.configFontIsMonospace()) {
					const choices: IPromptChoice[] = [{
						label: nls.localize('terminal.useMonospace', "Use 'monospace'"),
						run: () => this.configurationService.updateValue(TerminalSettingId.FontFamily, 'monospace'),
					}];
					this._notificationService.prompt(Severity.Warning, nls.localize('terminal.monospaceOnly', "The terminal only supports monospace fonts. Be sure to restart VS Code if this is a newly installed font."), choices);
				}
			}
		}));

		this._register(this.onDidChangeBodyVisibility(visible => {
			if (visible) {
				const hadTerminals = !!this._terminalService.terminalGroups.length;
				if (this._terminalService.isProcessSupportRegistered) {
					if (this._terminalsInitialized) {
						if (!hadTerminals) {
							this._terminalService.createTerminal();
						}
					} else {
						this._terminalsInitialized = true;
						this._terminalService.initializeTerminals();
					}
				}

				if (hadTerminals) {
					this._terminalService.getActiveGroup()?.setVisible(visible);
				} else {
					// TODO@Tyriar - this call seems unnecessary
					this.layoutBody(this._bodyDimensions.height, this._bodyDimensions.width);
				}
				this._terminalService.showPanel(true);
			} else {
				this._terminalService.getActiveGroup()?.setVisible(false);
			}
		}));
		this.layoutBody(this._parentDomElement.offsetHeight, this._parentDomElement.offsetWidth);
	}

	private _createTabsView(): void {
		if (!this._parentDomElement) {
			return;
		}
		this._tabsViewWrapper = document.createElement('div');
		this._tabsViewWrapper.classList.add('tabs-view-wrapper');
		this._terminalTabbedView = this.instantiationService.createInstance(TerminalTabbedView, this._parentDomElement);
		this._parentDomElement.append(this._tabsViewWrapper);
	}

	// eslint-disable-next-line @typescript-eslint/naming-convention
	protected override layoutBody(height: number, width: number): void {
		super.layoutBody(height, width);

		if (this._terminalTabbedView) {
			this._bodyDimensions.width = width;
			this._bodyDimensions.height = height;

			this._terminalTabbedView.layout(width, height);
		}
	}

	override getActionViewItem(action: Action): IActionViewItem | undefined {
		switch (action.id) {
			case TerminalCommandId.SwitchTerminal: {
				return this._instantiationService.createInstance(SwitchTerminalActionViewItem, action);
			}
			case TerminalCommandId.Focus: {
				const actions: IAction[] = [];
				createAndFillInContextMenuActions(this._singleTabMenu, undefined, actions);
				return this._instantiationService.createInstance(SingleTerminalTabActionViewItem, action, actions);
			}
			case TerminalCommandId.CreateWithProfileButton: {
				if (this._tabButtons) {
					this._tabButtons.dispose();
				}
				const actions = this._getTabActionBarArgs(this._terminalService.availableProfiles);
				this._tabButtons = new DropdownWithPrimaryActionViewItem(actions.primaryAction, actions.dropdownAction, actions.dropdownMenuActions, actions.className, this._contextMenuService);
				this._updateTabActionBar(this._terminalService.availableProfiles);
				return this._tabButtons;
			}
		}
		return super.getActionViewItem(action);
	}

	private _updateTabActionBar(profiles: ITerminalProfile[]): void {
		const actions = this._getTabActionBarArgs(profiles);
		this._tabButtons?.update(actions.dropdownAction, actions.dropdownMenuActions, actions.dropdownIcon);
	}

	private _getTabActionBarArgs(profiles: ITerminalProfile[]): {
		primaryAction: MenuItemAction,
		dropdownAction: IAction,
		dropdownMenuActions: IAction[],
		className: string,
		dropdownIcon?: string
	} {
		const dropdownActions: IAction[] = [];
		const submenuActions: IAction[] = [];

		for (const p of profiles) {
			dropdownActions.push(new MenuItemAction({ id: TerminalCommandId.NewWithProfile, title: p.profileName, category: TerminalTabContextMenuGroup.Profile }, undefined, { arg: p, shouldForwardArgs: true }, this._contextKeyService, this._commandService));
			submenuActions.push(new MenuItemAction({ id: TerminalCommandId.Split, title: p.profileName, category: TerminalTabContextMenuGroup.Profile }, undefined, { arg: p, shouldForwardArgs: true }, this._contextKeyService, this._commandService));
		}

		for (const contributed of this._terminalContributionService.terminalTypes) {
			dropdownActions.push(new MenuItemAction({ id: contributed.command, title: contributed.title, category: TerminalTabContextMenuGroup.Profile }, undefined, undefined, this._contextKeyService, this._commandService));
		}

		if (dropdownActions.length > 0) {
			dropdownActions.push(new SubmenuAction('split.profile', 'Split...', submenuActions));
			dropdownActions.push(new Separator());
		}

		for (const [, configureActions] of this._dropdownMenu.getActions()) {
			for (const action of configureActions) {
				// make sure the action is a MenuItemAction
				if ('alt' in action) {
					dropdownActions.push(action);
				}
			}
		}

		const primaryAction = this._instantiationService.createInstance(MenuItemAction, { id: TerminalCommandId.New, title: nls.localize('terminal.new', "New Terminal"), icon: Codicon.plus }, undefined, undefined);
		const dropdownAction = new Action('refresh profiles', 'Launch Profile...', 'codicon-chevron-down', true);
		return { primaryAction, dropdownAction, dropdownMenuActions: dropdownActions, className: 'terminal-tab-actions' };
	}

	override focus() {
		if (this._terminalService.connectionState === TerminalConnectionState.Connecting) {
			// If the terminal is waiting to reconnect to remote terminals, then there is no TerminalInstance yet that can
			// be focused. So wait for connection to finish, then focus.
			const activeElement = document.activeElement;
			this._register(this._terminalService.onDidChangeConnectionState(() => {
				// Only focus the terminal if the activeElement has not changed since focus() was called
				// TODO hack
				if (document.activeElement === activeElement) {
					this._focus();
				}
			}));

			return;
		}
		this._focus();
	}

	private _focus() {
		this._terminalService.getActiveInstance()?.focusWhenReady();
	}

<<<<<<< HEAD
	public focusFindWidget() {
		const activeInstance = this._terminalService.getActiveInstance();
		if (activeInstance && activeInstance.hasSelection() && activeInstance.selection!.indexOf('\n') === -1) {
			this._findWidget!.reveal(activeInstance.selection);
		} else {
			this._findWidget!.reveal();
		}
	}

	public hideFindWidget() {
		this._findWidget!.hide();
	}

	public showFindWidget() {
		const activeInstance = this._terminalService.getActiveInstance();
		if (activeInstance && activeInstance.hasSelection() && activeInstance.selection!.indexOf('\n') === -1) {
			this._findWidget!.show(activeInstance.selection);
		} else {
			this._findWidget!.show();
		}
	}

	public getFindWidget(): TerminalFindWidget {
		return this._findWidget!;
	}

	private _attachEventListeners(parentDomElement: HTMLElement, terminalContainer: HTMLElement): void {
		this._register(dom.addDisposableListener(parentDomElement, 'mousedown', async (event: MouseEvent) => {
			if (this._terminalService.terminalInstances.length === 0) {
				return;
			}

			if (event.which === 2 && platform.isLinux) {
				// Drop selection and focus terminal on Linux to enable middle button paste when click
				// occurs on the selection itself.
				const terminal = this._terminalService.getActiveInstance();
				if (terminal) {
					terminal.focus();
				}
			} else if (event.which === 3) {
				const rightClickBehavior = this._terminalService.configHelper.config.rightClickBehavior;
				if (rightClickBehavior === 'copyPaste' || rightClickBehavior === 'paste') {
					const terminal = this._terminalService.getActiveInstance();
					if (!terminal) {
						return;
					}

					// copyPaste: Shift+right click should open context menu
					if (rightClickBehavior === 'copyPaste' && event.shiftKey) {
						this._openContextMenu(event);
						return;
					}

					if (rightClickBehavior === 'copyPaste' && terminal.hasSelection()) {
						await terminal.copySelection();
						terminal.clearSelection();
					} else {
						if (BrowserFeatures.clipboard.readText) {
							terminal.paste();
						} else {
							this._notificationService.info(`This browser doesn't support the clipboard.readText API needed to trigger a paste, try ${platform.isMacintosh ? '⌘' : 'Ctrl'}+V instead.`);
						}
					}
					// Clear selection after all click event bubbling is finished on Mac to prevent
					// right-click selecting a word which is seemed cannot be disabled. There is a
					// flicker when pasting but this appears to give the best experience if the
					// setting is enabled.
					if (platform.isMacintosh) {
						setTimeout(() => {
							terminal.clearSelection();
						}, 0);
					}
					this._cancelContextMenu = true;
				}
			}
		}));
		this._register(dom.addDisposableListener(parentDomElement, 'contextmenu', (event: MouseEvent) => {
			if (!this._cancelContextMenu) {
				this._openContextMenu(event);
			}
			event.preventDefault();
			event.stopImmediatePropagation();
			this._cancelContextMenu = false;
		}));
		this._register(dom.addDisposableListener(document, 'keydown', (event: KeyboardEvent) => {
			terminalContainer.classList.toggle('alt-active', !!event.altKey);
		}));
		this._register(dom.addDisposableListener(document, 'keyup', (event: KeyboardEvent) => {
			terminalContainer.classList.toggle('alt-active', !!event.altKey);
		}));
		this._register(dom.addDisposableListener(parentDomElement, 'keyup', (event: KeyboardEvent) => {
			if (event.keyCode === 27) {
				// Keep terminal open on escape
				event.stopPropagation();
			}
		}));
	}

	private _openContextMenu(event: MouseEvent): void {
		const standardEvent = new StandardMouseEvent(event);
		const anchor: { x: number, y: number } = { x: standardEvent.posx, y: standardEvent.posy };

		const actions: IAction[] = [];
		const actionsDisposable = createAndFillInContextMenuActions(this._menu, undefined, actions);

		this._contextMenuService.showContextMenu({
			getAnchor: () => anchor,
			getActions: () => actions,
			getActionsContext: () => this._parentDomElement,
			onHide: () => actionsDisposable.dispose()
		});
	}

	private _updateTheme(theme?: IColorTheme): void {
		if (!theme) {
			theme = this.themeService.getColorTheme();
		}

		this._findWidget?.updateTheme(theme);
	}

	shouldShowWelcome(): boolean {
		return !this._terminalService.isProcessSupportRegistered;
=======
	override shouldShowWelcome(): boolean {
		this._isWelcomeShowing = !this._terminalService.isProcessSupportRegistered && this._terminalService.terminalInstances.length === 0;
		return this._isWelcomeShowing;
>>>>>>> 1469a984
	}
}

registerThemingParticipant((theme: IColorTheme, collector: ICssStyleCollector) => {
	const panelBackgroundColor = theme.getColor(TERMINAL_BACKGROUND_COLOR) || theme.getColor(PANEL_BACKGROUND);
	collector.addRule(`.monaco-workbench .part.panel .pane-body.integrated-terminal .terminal-outer-container { background-color: ${panelBackgroundColor ? panelBackgroundColor.toString() : ''}; }`);

	const sidebarBackgroundColor = theme.getColor(TERMINAL_BACKGROUND_COLOR) || theme.getColor(SIDE_BAR_BACKGROUND);
	collector.addRule(`.monaco-workbench .part.sidebar .pane-body.integrated-terminal .terminal-outer-container { background-color: ${sidebarBackgroundColor ? sidebarBackgroundColor.toString() : ''}; }`);

	const borderColor = theme.getColor(TERMINAL_BORDER_COLOR);
	if (borderColor) {
		collector.addRule(`.monaco-workbench .pane-body.integrated-terminal .split-view-view:not(:first-child) { border-color: ${borderColor.toString()}; }`);
	}
});


class SwitchTerminalActionViewItem extends SelectActionViewItem {
	constructor(
		action: IAction,
		@ITerminalService private readonly _terminalService: ITerminalService,
		@IThemeService private readonly _themeService: IThemeService,
		@IContextViewService contextViewService: IContextViewService
	) {
		super(null, action, getTerminalSelectOpenItems(_terminalService), _terminalService.activeTabIndex, contextViewService, { ariaLabel: nls.localize('terminals', 'Open Terminals.'), optionsAsChildren: true });
		this._register(_terminalService.onInstancesChanged(() => this._updateItems(), this));
		this._register(_terminalService.onActiveTabChanged(() => this._updateItems(), this));
		this._register(_terminalService.onInstanceTitleChanged(() => this._updateItems(), this));
		this._register(_terminalService.onTabDisposed(() => this._updateItems(), this));
		this._register(_terminalService.onDidChangeConnectionState(() => this._updateItems(), this));
		this._register(_terminalService.onDidChangeAvailableProfiles(() => this._updateItems(), this));
		this._register(attachSelectBoxStyler(this.selectBox, this._themeService));
	}

	override render(container: HTMLElement): void {
		super.render(container);
		container.classList.add('switch-terminal');
		this._register(attachStylerCallback(this._themeService, { selectBorder }, colors => {
			container.style.borderColor = colors.selectBorder ? `${colors.selectBorder}` : '';
		}));
	}

	private _updateItems(): void {
		const options = getTerminalSelectOpenItems(this._terminalService);
		this.setOptions(options, this._terminalService.activeTabIndex);
	}
}

function getTerminalSelectOpenItems(terminalService: ITerminalService): ISelectOptionItem[] {
	let items: ISelectOptionItem[];
	if (terminalService.connectionState === TerminalConnectionState.Connected) {
		items = terminalService.getTabLabels().map(label => {
			return { text: label };
		});
	} else {
		items = [{ text: nls.localize('terminalConnectingLabel', "Starting...") }];
	}
	items.push({ text: switchTerminalActionViewItemSeparator, isDisabled: true });
	items.push({ text: switchTerminalShowTabsTitle });
	return items;
}

class SingleTerminalTabActionViewItem extends ActionViewItem {
	constructor(
		action: IAction,
		private readonly _actions: IAction[],
		@ITerminalService private readonly _terminalService: ITerminalService,
		@IThemeService private readonly _themeService: IThemeService,
		@IContextMenuService private readonly _contextMenuService: IContextMenuService,
	) {
		super(undefined, {
			...action,
			dispose: () => action.dispose(),
			run: async () => this._run(),
			label: getSingleTabLabel(_terminalService.getActiveInstance())
		});
		this._register(this._terminalService.onInstancePrimaryStatusChanged(() => this.updateLabel()));
		this._register(this._terminalService.onActiveInstanceChanged(() => this.updateLabel()));
		this._register(this._terminalService.onInstancesChanged(() => this.updateLabel()));
		this._register(this._terminalService.onInstanceTitleChanged(e => {
			if (e === this._terminalService.getActiveInstance()) {
				this.updateLabel();
			}
		}));
	}

	override updateLabel(): void {
		if (this.label) {
			const label = this.label;
			const instance = this._terminalService.getActiveInstance();
			if (!instance) {
				reset(label, '');
				return;
			}
			label.classList.add('single-terminal-tab');
			let colorStyle = '';
			const primaryStatus = instance.statusList.primary;
			if (primaryStatus) {
				const colorKey = getColorForSeverity(primaryStatus.severity);
				this._themeService.getColorTheme();
				const foundColor = this._themeService.getColorTheme().getColor(colorKey);
				if (foundColor) {
					colorStyle = foundColor.toString();
				}
			}
			label.style.color = colorStyle;
			reset(label, ...renderLabelWithIcons(getSingleTabLabel(instance)));
		}
	}

	private _run() {
		this._contextMenuService.showContextMenu({
			getAnchor: () => this.element!,
			getActions: () => this._actions,
			getActionsContext: () => this.label
		});
	}
}

function getSingleTabLabel(instance: ITerminalInstance | null) {
	if (!instance || !instance.title) {
		return '';
	}
	const primaryStatus = instance.statusList.primary;
	let label = `$(${instance.icon?.id}) ${instance.title}`;
	if (instance.shellLaunchConfig.description) {
		label += ` (${instance.shellLaunchConfig.description})`;
	}
	if (primaryStatus?.icon) {
		label += ` $(${primaryStatus.icon.id})`;
	}
	return label;
}<|MERGE_RESOLUTION|>--- conflicted
+++ resolved
@@ -10,13 +10,9 @@
 import { IInstantiationService } from 'vs/platform/instantiation/common/instantiation';
 import { ITelemetryService } from 'vs/platform/telemetry/common/telemetry';
 import { IThemeService, IColorTheme, registerThemingParticipant, ICssStyleCollector } from 'vs/platform/theme/common/themeService';
-<<<<<<< HEAD
 import { TerminalFindWidget } from 'vs/workbench/contrib/terminal/browser/terminalFindWidget';
 import { configureTerminalSettingsTitle, selectDefaultShellTitle, switchTerminalActionViewItemSeparator } from 'vs/workbench/contrib/terminal/browser/terminalActions';
 import { StandardMouseEvent } from 'vs/base/browser/mouseEvent';
-=======
-import { switchTerminalActionViewItemSeparator, switchTerminalShowTabsTitle } from 'vs/workbench/contrib/terminal/browser/terminalActions';
->>>>>>> 1469a984
 import { TERMINAL_BACKGROUND_COLOR, TERMINAL_BORDER_COLOR } from 'vs/workbench/contrib/terminal/common/terminalColorRegistry';
 import { INotificationService, IPromptChoice, Severity } from 'vs/platform/notification/common/notification';
 import { ITerminalInstance, ITerminalService, TerminalConnectionState } from 'vs/workbench/contrib/terminal/browser/terminal';
@@ -265,135 +261,9 @@
 		this._terminalService.getActiveInstance()?.focusWhenReady();
 	}
 
-<<<<<<< HEAD
-	public focusFindWidget() {
-		const activeInstance = this._terminalService.getActiveInstance();
-		if (activeInstance && activeInstance.hasSelection() && activeInstance.selection!.indexOf('\n') === -1) {
-			this._findWidget!.reveal(activeInstance.selection);
-		} else {
-			this._findWidget!.reveal();
-		}
-	}
-
-	public hideFindWidget() {
-		this._findWidget!.hide();
-	}
-
-	public showFindWidget() {
-		const activeInstance = this._terminalService.getActiveInstance();
-		if (activeInstance && activeInstance.hasSelection() && activeInstance.selection!.indexOf('\n') === -1) {
-			this._findWidget!.show(activeInstance.selection);
-		} else {
-			this._findWidget!.show();
-		}
-	}
-
-	public getFindWidget(): TerminalFindWidget {
-		return this._findWidget!;
-	}
-
-	private _attachEventListeners(parentDomElement: HTMLElement, terminalContainer: HTMLElement): void {
-		this._register(dom.addDisposableListener(parentDomElement, 'mousedown', async (event: MouseEvent) => {
-			if (this._terminalService.terminalInstances.length === 0) {
-				return;
-			}
-
-			if (event.which === 2 && platform.isLinux) {
-				// Drop selection and focus terminal on Linux to enable middle button paste when click
-				// occurs on the selection itself.
-				const terminal = this._terminalService.getActiveInstance();
-				if (terminal) {
-					terminal.focus();
-				}
-			} else if (event.which === 3) {
-				const rightClickBehavior = this._terminalService.configHelper.config.rightClickBehavior;
-				if (rightClickBehavior === 'copyPaste' || rightClickBehavior === 'paste') {
-					const terminal = this._terminalService.getActiveInstance();
-					if (!terminal) {
-						return;
-					}
-
-					// copyPaste: Shift+right click should open context menu
-					if (rightClickBehavior === 'copyPaste' && event.shiftKey) {
-						this._openContextMenu(event);
-						return;
-					}
-
-					if (rightClickBehavior === 'copyPaste' && terminal.hasSelection()) {
-						await terminal.copySelection();
-						terminal.clearSelection();
-					} else {
-						if (BrowserFeatures.clipboard.readText) {
-							terminal.paste();
-						} else {
-							this._notificationService.info(`This browser doesn't support the clipboard.readText API needed to trigger a paste, try ${platform.isMacintosh ? '⌘' : 'Ctrl'}+V instead.`);
-						}
-					}
-					// Clear selection after all click event bubbling is finished on Mac to prevent
-					// right-click selecting a word which is seemed cannot be disabled. There is a
-					// flicker when pasting but this appears to give the best experience if the
-					// setting is enabled.
-					if (platform.isMacintosh) {
-						setTimeout(() => {
-							terminal.clearSelection();
-						}, 0);
-					}
-					this._cancelContextMenu = true;
-				}
-			}
-		}));
-		this._register(dom.addDisposableListener(parentDomElement, 'contextmenu', (event: MouseEvent) => {
-			if (!this._cancelContextMenu) {
-				this._openContextMenu(event);
-			}
-			event.preventDefault();
-			event.stopImmediatePropagation();
-			this._cancelContextMenu = false;
-		}));
-		this._register(dom.addDisposableListener(document, 'keydown', (event: KeyboardEvent) => {
-			terminalContainer.classList.toggle('alt-active', !!event.altKey);
-		}));
-		this._register(dom.addDisposableListener(document, 'keyup', (event: KeyboardEvent) => {
-			terminalContainer.classList.toggle('alt-active', !!event.altKey);
-		}));
-		this._register(dom.addDisposableListener(parentDomElement, 'keyup', (event: KeyboardEvent) => {
-			if (event.keyCode === 27) {
-				// Keep terminal open on escape
-				event.stopPropagation();
-			}
-		}));
-	}
-
-	private _openContextMenu(event: MouseEvent): void {
-		const standardEvent = new StandardMouseEvent(event);
-		const anchor: { x: number, y: number } = { x: standardEvent.posx, y: standardEvent.posy };
-
-		const actions: IAction[] = [];
-		const actionsDisposable = createAndFillInContextMenuActions(this._menu, undefined, actions);
-
-		this._contextMenuService.showContextMenu({
-			getAnchor: () => anchor,
-			getActions: () => actions,
-			getActionsContext: () => this._parentDomElement,
-			onHide: () => actionsDisposable.dispose()
-		});
-	}
-
-	private _updateTheme(theme?: IColorTheme): void {
-		if (!theme) {
-			theme = this.themeService.getColorTheme();
-		}
-
-		this._findWidget?.updateTheme(theme);
-	}
-
-	shouldShowWelcome(): boolean {
-		return !this._terminalService.isProcessSupportRegistered;
-=======
 	override shouldShowWelcome(): boolean {
 		this._isWelcomeShowing = !this._terminalService.isProcessSupportRegistered && this._terminalService.terminalInstances.length === 0;
 		return this._isWelcomeShowing;
->>>>>>> 1469a984
 	}
 }
 
